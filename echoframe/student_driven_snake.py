<<<<<<< HEAD
"""
student_driven_snake.py - The primary game implementation that students will modify.

This file contains a working snake game that mirrors what students build in the echoes.
The implementation follows the EchoFrame pedagogical approach where students control
the game loop and game logic directly in their code rather than having it managed by the backend.
"""
import pygame
import sys
import random
import os
import time
import traceback
import importlib
import shutil
import tempfile
from io import StringIO
import eventlet
from flask_socketio import emit
from flask import request
import types
import builtins
import inspect
import threading
import importlib.util
import json
import multiprocessing

# Custom exception for file loading
class FileLoadedException(Exception):
    """Exception raised when files are loaded in a special way."""
    pass

# Dictionary to track active simulations by session ID
active_simulations = {}
# Dictionary to store client input by session ID
client_inputs = {}
# Dictionary to store student namespace by session ID
student_namespaces = {}
# Global socketio reference for use in handlers
global_socketio = None

# --- Constants ---
# These constants are the default values that will be used if not defined in student's code
CELL_SIZE = None
GRID_WIDTH = None
GRID_HEIGHT = None
SCREEN_WIDTH = None
SCREEN_HEIGHT = None

# Colors
BLACK = None
WHITE = None
GREEN = None
RED = None
BLUE = None
YELLOW = None
GRAY = None
GREY = None

# Game settings
FPS = None
FONT_SIZE = None
SNAKE_SPEED = None

# Direction constants
UP = None
DOWN = None
LEFT = None
RIGHT = None

# Element colors
SNAKE_COLOR = None
FOOD_COLOR = None
BG_COLOR = None
BACKGROUND_COLOR = None

# Position constants
CENTER = None
SCORE_POS = None
GAME_OVER_POS = None
RESTART_TEXT_POS = None
FINAL_SCORE_POS = None
TOP_LEFT = None
TOP_RIGHT = None
BOTTOM_LEFT = None
BOTTOM_RIGHT = None

# Text constants
GAME_OVER_TEXT = 'GAME OVER'
RESTART_TEXT = 'Press SPACE to restart'
SMALL_FONT_SIZE = 24
MEDIUM_FONT_SIZE = 36
LARGE_FONT_SIZE = 72
TEXT_COLOR = WHITE
GAME_OVER_COLOR = RED
BORDER_COLOR = WHITE

# Key constants - pygame key constants for easier student access
K_UP = 273  # pygame.K_UP
K_DOWN = 274  # pygame.K_DOWN
K_LEFT = 276  # pygame.K_LEFT
K_RIGHT = 275  # pygame.K_RIGHT
K_SPACE = 32  # pygame.K_SPACE
K_RETURN = 13  # pygame.K_RETURN
K_ESCAPE = 27  # pygame.K_ESCAPE

# Function to get the directory for a user's snake files
def get_user_snake_dir(username, echo_level=None, create=True):
    """
    Get the directory for a user's snake files.

    Args:
        username: The username of the snaker
        echo_level: Optional integer representing the echo level (0-9).
                   If provided, return the directory for that echo level.
        create: Boolean, whether to create the directory if it doesn't exist

    Returns:
        Path to the user's snake code directory or echo-specific directory
    """
    base_dir = os.path.join('user_data', 'snake_code')
    user_dir = os.path.join(base_dir, username)

    if create and not os.path.exists(user_dir):
        os.makedirs(user_dir, exist_ok=True)

    # If echo level is provided, get the echo-specific directory
    if echo_level is not None and 0 <= echo_level < 10:
        echo_dir = os.path.join(user_dir, f'snake_echo_{echo_level+1}')
        if create and not os.path.exists(echo_dir):
            os.makedirs(echo_dir, exist_ok=True)
        return echo_dir

    return user_dir

# Custom module mock for pygame to prevent window opening
class MockPygame:
    """Mock pygame module to prevent window opening in preview mode."""
    class Surface:
        def __init__(self, size):
            self.size = size

        def fill(self, color):
            pass

        def blit(self, source, dest, area=None, special_flags=0):
            pass

    class Rect:
        def __init__(self, left, top, width, height):
            self.left = left
            self.top = top
            self.width = width
            self.height = height
            self.size = (width, height)
            self.topleft = (left, top)

        def colliderect(self, rect):
            return False

        def move(self, x, y):
            return MockPygame.Rect(self.left + x, self.top + y, self.width, self.height)

    class Event:
        def __init__(self, type, **kwargs):
            self.type = type
            for key, value in kwargs.items():
                setattr(self, key, value)

    class MockDraw:
        def rect(self, surface, color, rect, width=0):
            pass

        def circle(self, surface, color, center, radius, width=0):
            pass

        def line(self, surface, color, start_pos, end_pos, width=1):
            pass

    class MockDisplay:
        def set_mode(self, size, flags=0, depth=0, display=0, vsync=0):
            return MockPygame.Surface(size)

        def set_caption(self, caption):
            pass

        def flip(self):
            pass

        def update(self, *args):
            pass

    class MockTime:
        def Clock(self):
            return type('MockClock', (), {
                'tick': lambda fps: time.sleep(1/fps),
                'get_fps': lambda: 30
            })

    class MockFont:
        def __init__(self):
            pass

        def init(self):
            pass

        def SysFont(self, name, size):
            return type('MockFont', (), {
                'render': lambda text, antialias, color: MockPygame.Surface((100, 30))
            })

    class MockEvent:
        def get(self, *args, **kwargs):
            events = []
            return events

    # Constants
    QUIT = 12
    KEYDOWN = 2
    K_UP = 273
    K_DOWN = 274
    K_LEFT = 276
    K_RIGHT = 275
    K_SPACE = 32

    # Create instances of our mock classes
    display = MockDisplay()
    draw = MockDraw()
    time = MockTime()
    font = MockFont()
    event = MockEvent()

    def init(self=None):
        return 6, 0

    def quit(self=None):
        pass

# Function to determine the echo level based on files
def _determine_echo_level(files):
    """Determine which echo level the student is at based on their code."""
    echo_level = 0

    # Check for constants definition (Echo 1)
    for _, code in files.items():
        if 'GRID_WIDTH' in code and 'GRID_HEIGHT' in code and 'CELL_SIZE' in code:
            echo_level = max(echo_level, 1)

    # Check for game loop (Echo 2)
    for _, code in files.items():
        if 'pygame.init()' in code and 'while' in code and 'pygame.display.flip()' in code:
            echo_level = max(echo_level, 2)

    # Check for Snake class (Echo 3)
    for _, code in files.items():
        if 'class Snake' in code:
            echo_level = max(echo_level, 3)

    # Check for draw method (Echo 4)
    for _, code in files.items():
        if 'class Snake' in code and 'def draw' in code and 'pygame.draw.rect' in code:
            echo_level = max(echo_level, 4)

    # Check for Food class (Echo 5)
    for _, code in files.items():
        if 'class Food' in code:
            echo_level = max(echo_level, 5)

    # Check for snake growth (Echo 6)
    for _, code in files.items():
        if ('grow' in code or 'eat' in code) and 'food' in code.lower():
            echo_level = max(echo_level, 6)

    # Check for input handling (Echo 7)
    for _, code in files.items():
        if 'pygame.K_UP' in code or 'pygame.K_DOWN' in code:
            echo_level = max(echo_level, 7)

    # Check for collision detection (Echo 8)
    for _, code in files.items():
        if ('collision' in code or 'collide' in code) and ('wall' in code or 'self' in code):
            echo_level = max(echo_level, 8)

    # Check for game over (Echo 9)
    for _, code in files.items():
        if 'game over' in code.lower() or 'gameover' in code.lower() or 'restart' in code.lower():
            echo_level = max(echo_level, 9)

    return echo_level

# Functions to manage built-in constants
def _setup_builtins_constants(global_dict):
    """Add game constants to builtins so they're available in all modules."""
    for name, value in global_dict.items():
        if name.isupper():
            setattr(builtins, name, value)

def _cleanup_builtins_constants(global_dict):
    """Remove game constants from builtins."""
    for name in global_dict:
        if name.isupper() and hasattr(builtins, name):
            delattr(builtins, name)

# Function to stop the snake game for a session
def stop_student_snake(sid):
    """Stop the snake game for a specific session."""
    if sid in active_simulations:
        print(f"Stopping student snake game for session {sid}")
        active_simulations[sid] = False
        if sid in student_namespaces:
            del student_namespaces[sid]
        if sid in client_inputs:
            del client_inputs[sid]
        return True
    return False

# Function to handle direction input from client
def handle_direction_input(sid, direction):
    """Handle direction input from the client."""
    if direction in ['UP', 'DOWN', 'LEFT', 'RIGHT']:
        client_inputs[sid] = direction  # Update client_inputs with the valid direction
        print(f"[{sid}] client_inputs for SID {sid} updated to: {direction}") # Log the update

        if sid not in active_simulations or not active_simulations.get(sid):
            print(f"[{sid}] INFO: Direction input '{direction}' processed by handle_direction_input. Simulation was not marked as 'active' in active_simulations dictionary (or SID not found). client_inputs still updated.")
        else:
            print(f"[{sid}] INFO: Direction input '{direction}' processed by handle_direction_input for an active simulation.")
            # Optional: Keep the debug direct manipulation attempt for logging if useful,
            # but it's understood this doesn't directly affect student_process.
            if sid in student_namespaces and 'snake' in student_namespaces[sid]:
                snake_obj = student_namespaces[sid].get('snake')
                if hasattr(snake_obj, 'direction'):
                    print(f"[{sid}] DEBUG_DIRECT_MANIP: current snake_obj.direction in namespace: {getattr(snake_obj, 'direction', 'N/A')}")
                # else:
                #     print(f"[{sid}] DEBUG_DIRECT_MANIP: snake_obj in namespace has no 'direction' attribute.")
            # else:
            #     print(f"[{sid}] DEBUG_DIRECT_MANIP: No 'snake' obj in student_namespaces for SID {sid}.")

        return True # Return True because a valid direction was received and stored in client_inputs
    else:
        print(f"[{sid}] Invalid direction received in handle_direction_input: {direction}")
        return False # Invalid direction string

# Function to send game state updates
def send_game_state_update(socketio, sid, game_state):
    """Send game state update to the client."""
    try:
        socketio.emit('game_state_update', game_state, room=sid)
    except Exception as e:
        print(f"Error sending game state update: {e}")

# Define a helper function to determine echo level
def determine_echo_level(sid, username, socketio_instance=None):
    """Determine the echo level for a user.

    Args:
        sid: The socket ID
        username: The username if available
        socketio_instance: The socketio instance if available

    Returns:
        int: The echo level (1-10)
    """
    echo_level = None
    socketio_to_use = socketio_instance or global_socketio

    print(f"[{sid}] DEBUG: Determining echo level...")

    # Direct mapping from quest ID to echo level
    quest_to_echo = {
        20: 1,  # Quest 20 = Echo 1
        21: 2,  # Quest 21 = Echo 2
        22: 3,  # Quest 22 = Echo 3
        23: 4,  # Quest 23 = Echo 4
        24: 5,  # Quest 24 = Echo 5
        25: 6,  # Quest 25 = Echo 6
        26: 7,  # Quest 26 = Echo 7
        27: 8,  # Quest 27 = Echo 8
        28: 9,  # Quest 28 = Echo 9
        29: 10  # Quest 29 = Echo 10
    }

    # Method 1: From app function - most reliable if username is available
    if username:
        try:
            from app import get_user_snake_echo_level
            echo_level = get_user_snake_echo_level(username)
            print(f"[{sid}] Retrieved echo level for {username}: {echo_level}")
            if echo_level is not None and echo_level >= 0:
                return echo_level + 1  # Convert 0-based to 1-based
        except Exception as e:
            print(f"[{sid}] Error getting echo level from app: {e}")

    # Method 2: Extract quest ID from request context if available
    try:
        from flask import has_request_context, request
        if has_request_context():
            # Get path from request
            path = request.path
            print(f"[{sid}] URL path from request: {path}")

            # Extract quest number using regex for more reliable parsing
            import re
            quest_match = re.search(r'/quest/(\d+)', path)
            if quest_match:
                quest_id = int(quest_match.group(1))
                print(f"[{sid}] Found quest ID in path: {quest_id}")
                # Special case handling for Quest 28 (Echo 9)
                if quest_id == 28:
                    print(f"[{sid}] Special case: Quest 28 maps to Echo 9")
                    return 9  # Echo 9
                if quest_id in quest_to_echo:
                    return quest_to_echo[quest_id]

            # Check query parameter as fallback
            if hasattr(request, 'args') and 'echo' in request.args:
                try:
                    echo_level = int(request.args.get('echo'))
                    print(f"[{sid}] Found echo level in query param: {echo_level}")
                    if 1 <= echo_level <= 10:
                        return echo_level
                except ValueError:
                    pass

            # Check URL directly for echoframe-related paths
            url_path = request.path
            print(f"[{sid}] Checking URL path directly: {url_path}")

            # Check for quest in URL components
            url_parts = url_path.split('/')
            for i, part in enumerate(url_parts):
                if part == 'quest' and i+1 < len(url_parts):
                    try:
                        quest_id = int(url_parts[i+1])
                        print(f"[{sid}] Found quest ID {quest_id} in URL parts")
                        if quest_id in quest_to_echo:
                            return quest_to_echo[quest_id]
                    except (ValueError, IndexError):
                        pass

            # Check URL query parameters
            if hasattr(request, 'args'):
                print(f"[{sid}] Checking URL query parameters: {request.args}")
                if 'quest' in request.args:
                    try:
                        quest_id = int(request.args.get('quest'))
                        print(f"[{sid}] Found quest ID {quest_id} in query param")
                        if quest_id in quest_to_echo:
                            return quest_to_echo[quest_id]
                    except ValueError:
                        pass

    except Exception as e:
        print(f"[{sid}] Error extracting quest ID from path: {e}")

    # Method 3: Check headers from socketio or session
    try:
        # Try to get quest ID from session
        from flask import session
        if hasattr(session, 'get'):
            current_quest = session.get('current_quest')
            print(f"[{sid}] Found current_quest in session: {current_quest}")
            if current_quest and isinstance(current_quest, int) and current_quest in quest_to_echo:
                return quest_to_echo[current_quest]

        # Check headers from socketio environ
        if socketio_to_use and hasattr(socketio_to_use, 'server'):
            for client_sid, client_session in socketio_to_use.server.environ.items():
                if client_sid == sid:
                    # Print all headers for debugging
                    print(f"[{sid}] All headers in socketio.server.environ: {client_session}")

                    # Check various possible sources of the quest ID
                    for header_name in ['PATH_INFO', 'HTTP_REFERER', 'REQUEST_URI']:
                        header_value = client_session.get(header_name, '')
                        print(f"[{sid}] Header {header_name}: {header_value}")

                        # Try to extract quest ID
                        import re
                        quest_match = re.search(r'/quest/(\d+)', header_value)
                        if quest_match:
                            quest_id = int(quest_match.group(1))
                            print(f"[{sid}] Found quest ID {quest_id} in {header_name}")
                            if quest_id in quest_to_echo:
                                return quest_to_echo[quest_id]

                    # Check if we can extract directly from the URL
                    request_uri = client_session.get('REQUEST_URI', '')
                    if request_uri:
                        url_parts = request_uri.split('/')
                        for i, part in enumerate(url_parts):
                            if part == 'quest' and i+1 < len(url_parts):
                                try:
                                    quest_id = int(url_parts[i+1])
                                    print(f"[{sid}] Found quest ID {quest_id} in REQUEST_URI parts")
                                    if quest_id in quest_to_echo:
                                        return quest_to_echo[quest_id]
                                except (ValueError, IndexError):
                                    pass

                    # Try to get the flask session from the client_session
                    if 'flask.session' in client_session:
                        try:
                            flask_session = client_session['flask.session']
                            if isinstance(flask_session, dict):
                                current_quest = flask_session.get('current_quest')
                                print(f"[{sid}] Found current_quest in flask.session: {current_quest}")
                                if current_quest and isinstance(current_quest, int) and current_quest in quest_to_echo:
                                    return quest_to_echo[current_quest]
                        except Exception as e:
                            print(f"[{sid}] Error accessing flask.session: {e}")
    except Exception as e:
        print(f"[{sid}] Error checking headers or session: {e}")

    # Last resort: Try to extract quest info from url in referer
    try:
        if socketio_to_use and hasattr(socketio_to_use, 'server'):
            for client_sid, client_session in socketio_to_use.server.environ.items():
                if client_sid == sid:
                    referer = client_session.get('HTTP_REFERER', '')
                    if referer:
                        import re
                        for match in re.finditer(r'quest[=/](\d+)', referer):
                            try:
                                quest_id = int(match.group(1))
                                print(f"[{sid}] Found potential quest ID {quest_id} in referer URL")
                                if quest_id in quest_to_echo:
                                    return quest_to_echo[quest_id]
                            except (ValueError, IndexError):
                                pass
    except Exception as e:
        print(f"[{sid}] Error extracting from referer: {e}")

    # Default to Echo 1 as the starting point
    print(f"[{sid}] Defaulting to echo level 1")
    return 1

# Force an immediate game state update
def force_state_update(socketio, sid, student_namespace):
    """Force an immediate state update for the given session."""
    try:
        # Default fallback state
        default_state = {
            "snake": [[15, 10]],
            "food": [20, 10],
            "score": 0,
            "grid_width": 30,
            "grid_height": 20,
            "message_title": "Snake Echo Loading",
            "message_text": "Initializing...",
            "message_details": "Please wait while we load your game code",
            "message_hint": "Watch this space for updates",
            "echo_level": 1
        }

        # If we don't have a namespace for this session, nothing to update
        if sid not in student_namespaces:
            # Just send a default loading state
            print(f"[{sid}] Force state update requested but no namespace exists")
            socketio.emit('game_state_update', default_state, room=sid)
            return

        # Get the student's namespace
        ns = student_namespaces[sid]

        # Try to gather state from the namespace
        # This will vary based on the echo level

        # Get echo level (either from namespace or assuming based on available objects)
        echo_level = 1
        socketio_instance = socketio or global_socketio
        username = None

        # Try to get echo level from Flask session
        if hasattr(socketio_instance, 'server'):
            for client_sid, client_session in socketio_instance.server.environ.items():
                if client_sid == sid and 'flask.session' in client_session:
                    try:
                        flask_session = client_session['flask.session']
                        if isinstance(flask_session, dict) and 'snaker_name' in flask_session:
                            username = flask_session['snaker_name']
                            # Use a try/except to safely determine echo level
                            try:
                                echo_level = determine_echo_level(sid, username, socketio_instance)
                            except Exception as e:
                                print(f"[{sid}] Error determining echo level: {e}")
                            break
                    except:
                        pass

                # Special case check for quest/29 (Echo 10) in path or referer
                path = client_session.get('PATH_INFO', '')
                referer = client_session.get('HTTP_REFERER', '')

                if '/quest/29' in path or '/quest/29' in referer:
                    echo_level = 10
                    print(f"[{sid}] Special case: Found quest/29 in path or referer, forcing Echo 10")

                # Special case check for quest/28 (Echo 9) in path or referer
                if '/quest/28' in path or '/quest/28' in referer:
                    echo_level = 9  # Echo 9 specifically for Quest 28
                    print(f"[{sid}] Special case: Found quest/28 in path or referer, forcing Echo 9")

        # Check if all required constants exist with values
        required_constants = ['CELL_SIZE', 'GRID_WIDTH', 'GRID_HEIGHT', 'BLACK', 'WHITE', 'GREEN', 'RED']
        constants_exist = True
        for const in required_constants:
            if const not in ns or ns[const] is None:
                constants_exist = False
                print(f"[{sid}] Missing constant: {const}")
                break

        print(f"[{sid}] Force state update - Constants exist: {constants_exist}")

        # If constants are missing, provide a message about defining constants
        if not constants_exist:
            state = {
                "snake": [[15, 10]],
                "food": [20, 10],
                "score": 0,
                "grid_width": 30,
                "grid_height": 20,
                "message_title": f"Snake Echo {echo_level}",
                "message_text": "Waiting for setup...",
                "message_details": "Required: Define constants and create snake object",
                "message_hint": "Check the instructions for this echo level",
                "echo_level": echo_level
            }
            socketio.emit('game_state_update', state, room=sid)
            return
    except Exception as e:
        print(f"[{sid}] Error forcing state update: {e}")
        traceback.print_exc()

# Before we create the module system, let's check for common module patterns and provide stubs
def create_stub_modules(temp_dir, files):
    """Create stub modules for common imports students might use."""
    # --- Snake Class Stub ---
    # Check if 'snake_class.py' is referenced but not provided
    needs_snake_class = False
    snake_class_exists = 'snake_class.py' in files

    # Look for imports of snake_class in files
    for content in files.values():
        if 'import snake_class' in content or 'from snake_class import' in content:
            needs_snake_class = True
            break

    # Create snake_class.py stub if needed
    if needs_snake_class and not snake_class_exists:
        print("Creating stub for snake_class.py")
        snake_class_stub = """
# Auto-generated snake_class stub module
import pygame
import random

# Direction constants in case students import them from here
UP = 'UP'
DOWN = 'DOWN'
LEFT = 'LEFT'
RIGHT = 'RIGHT'

class Snake:
    def __init__(self):
        self.positions = [[GRID_WIDTH // 2, GRID_HEIGHT // 2]]
        self.direction = RIGHT
        self.grow = False

    def draw(self, screen):
        for position in self.positions:
            x, y = position
            pygame.draw.rect(screen, GREEN, (x * CELL_SIZE, y * CELL_SIZE, CELL_SIZE, CELL_SIZE))

    def update(self):
        head_x, head_y = self.positions[0]

        if self.direction == UP:
            new_head = [head_x, head_y - 1]
        elif self.direction == DOWN:
            new_head = [head_x, head_y + 1]
        elif self.direction == LEFT:
            new_head = [head_x - 1, head_y]
        else:  # RIGHT
            new_head = [head_x + 1, head_y]

        self.positions.insert(0, new_head)
        if not self.grow:
            self.positions.pop()
        else:
            self.grow = False

    def change_direction(self, new_direction):
        self.direction = new_direction

    def check_collision(self):
        head = self.positions[0]
        body = self.positions[1:]
        for segment in body:
            if segment[0] == head[0] and segment[1] == head[1]:
                return True
        return False

    def grow_snake(self):
        self.grow = True

    def check_boundary_collision(self, grid_width, grid_height):
        head_x, head_y = self.positions[0]
        return head_x < 0 or head_x >= grid_width or head_y < 0 or head_y >= grid_height
"""
        # Write the stub file
        with open(os.path.join(temp_dir, "snake_class.py"), "w") as f:
            f.write(snake_class_stub)

        # Add to files so it gets loaded
        files["snake_class.py"] = snake_class_stub

    # --- Food Class Stub ---
    # Check if 'food_class.py' or 'food.py' is referenced but not provided
    needs_food_class = False
    food_class_exists = 'food_class.py' in files or 'food.py' in files

    # Look for imports of food module in files
    for content in files.values():
        if ('import food_class' in content or 'from food_class import' in content or
            'import food' in content or 'from food import' in content):
            needs_food_class = True
            break

    # Create food_class.py stub if needed
    if needs_food_class and not food_class_exists:
        print("Creating stub for food_class.py")
        food_class_stub = """
# Auto-generated food_class stub module
import pygame
import random

class Food:
    def __init__(self):
        self.position = self.get_random_position()

    def draw(self, screen):
        x, y = self.position
        pygame.draw.rect(screen, RED, (x * CELL_SIZE, y * CELL_SIZE, CELL_SIZE, CELL_SIZE))

    def get_random_position(self):
        return [random.randint(0, GRID_WIDTH - 1), random.randint(0, GRID_HEIGHT - 1)]

    def reset(self, snake_positions=None):
        # Find a position not occupied by the snake
        new_pos = self.get_random_position()
        if snake_positions:
            # Try to find a position not occupied by the snake
            max_attempts = 100
            attempts = 0
            while new_pos in snake_positions and attempts < max_attempts:
                new_pos = self.get_random_position()
                attempts += 1
        self.position = new_pos
"""
        # Write the stub file
        with open(os.path.join(temp_dir, "food_class.py"), "w") as f:
            f.write(food_class_stub)

        # Add to files so it gets loaded
        files["food_class.py"] = food_class_stub

        # For compatibility, create food.py with the full Food class implementation
        with open(os.path.join(temp_dir, "food.py"), "w") as f:
            f.write("""
# food.py: Contains the Food class definition
import pygame
import random
# All constants like GRID_WIDTH, GRID_HEIGHT, CELL_SIZE, RED are available

class Food:
    def __init__(self):
        # Initialize with a random position
        self.reset()

    def draw(self, screen):
        # Draw a red rectangle for the food
        x, y = self.position
        pygame.draw.rect(screen, RED, (x * CELL_SIZE, y * CELL_SIZE, CELL_SIZE, CELL_SIZE))

    def reset(self, snake_positions=None):
        # Find a position not occupied by the snake
        new_pos = self.get_random_position()
        if snake_positions:
            # Try to find a position not occupied by the snake
            max_attempts = 100
            attempts = 0
            while new_pos in snake_positions and attempts < max_attempts:
                new_pos = self.get_random_position()
                attempts += 1
        self.position = new_pos
""")
        # Set the content in files dictionary
        files["food.py"] = food_class_stub  # Use the same content we created for food_class.py

    # --- Game Utilities Stub ---
    # Check if game_utils.py is referenced but not provided
    needs_game_utils = False
    game_utils_exists = 'game_utils.py' in files or 'utils.py' in files

    # Look for imports of game_utils module in files
    for content in files.values():
        if ('import game_utils' in content or 'from game_utils import' in content or
            'import utils' in content or 'from utils import' in content):
            needs_game_utils = True
            break

    # Create game_utils.py stub if needed
    if needs_game_utils and not game_utils_exists:
        print("Creating stub for game_utils.py")
        game_utils_stub = """
# Auto-generated game_utils stub module
import pygame

def draw_grid(screen):
    for x in range(0, SCREEN_WIDTH, CELL_SIZE):
        pygame.draw.line(screen, GRAY, (x, 0), (x, SCREEN_HEIGHT))
    for y in range(0, SCREEN_HEIGHT, CELL_SIZE):
        pygame.draw.line(screen, GRAY, (0, y), (SCREEN_WIDTH, y))

def draw_text(screen, text, position, color=WHITE, font_size=FONT_SIZE):
    font = pygame.font.SysFont(None, font_size)
    text_surface = font.render(text, True, color)
    screen.blit(text_surface, position)

def check_collision(pos1, pos2):
    return pos1[0] == pos2[0] and pos1[1] == pos2[1]

def game_over_screen(screen, score):
    draw_text(screen, "GAME OVER", (SCREEN_WIDTH // 2 - 80, SCREEN_HEIGHT // 2 - 30))
    draw_text(screen, f"SCORE: {score}", (SCREEN_WIDTH // 2 - 70, SCREEN_HEIGHT // 2 + 10))
    draw_text(screen, "Press SPACE to Play Again", (SCREEN_WIDTH // 2 - 150, SCREEN_HEIGHT // 2 + 50))
"""
        # Write the stub file
        with open(os.path.join(temp_dir, "game_utils.py"), "w") as f:
            f.write(game_utils_stub)

        # Add to files so it gets loaded
        files["game_utils.py"] = game_utils_stub

        # Also create utils.py as an alias
        with open(os.path.join(temp_dir, "utils.py"), "w") as f:
            f.write("""
# Auto-generated utils.py stub module - redirects to game_utils
from game_utils import *
""")
        files["utils.py"] = "from game_utils import *"

    # --- Constants Module ---
    needs_constants = False
    constants_exists = 'constants.py' in files

    # Look for imports of constants in files
    for content in files.values():
        if 'import constants' in content or 'from constants import' in content:
            needs_constants = True
            break

    # Create constants.py stub if needed
    if needs_constants and not constants_exists:
        print("Creating stub for constants.py")
        constants_stub = """
# Auto-generated constants.py stub module
# Game dimensions
GRID_WIDTH = 30
GRID_HEIGHT = 30
CELL_SIZE = 15
SCREEN_WIDTH = GRID_WIDTH * CELL_SIZE
SCREEN_HEIGHT = GRID_HEIGHT * CELL_SIZE

# Game speed
FPS = 10

# Colors
BLACK = (0, 0, 0)
WHITE = (255, 255, 255)
RED = (255, 0, 0)
GREEN = (0, 255, 0)
BLUE = (0, 0, 255)
GRAY = (128, 128, 128)

# Font
FONT_SIZE = 36

# Directions
UP = 'UP'
DOWN = 'DOWN'
LEFT = 'LEFT'
RIGHT = 'RIGHT'
"""
        # Write the stub file
        with open(os.path.join(temp_dir, "constants.py"), "w") as f:
            f.write(constants_stub)

        # Add to files so it gets loaded
        files["constants.py"] = constants_stub

# Add this function after the create_stub_modules function
def ensure_globals_in_namespace(files, namespace, echo_level=None, sid=None):
    """
    Make sure all necessary global constants are available in the namespace.

    Args:
        files: Dict of filename -> content
        namespace: The namespace (dictionary) to populate
        echo_level: Optional echo level (1-10)
        sid: Optional socket session ID for logging
    """
    print(f"[{sid}] Ensuring globals in namespace")

    # For better debugging, log which constants are already defined
    constants_to_check = ['CELL_SIZE', 'GRID_WIDTH', 'GRID_HEIGHT', 'BLACK', 'WHITE', 'GREEN', 'RED', 'FPS']
    defined_constants = [const for const in constants_to_check if const in namespace]
    missing_constants = [const for const in constants_to_check if const not in namespace]

    print(f"[{sid}] Already defined constants: {defined_constants}")
    print(f"[{sid}] Missing constants: {missing_constants}")

    # If constants file exists, it should define these variables
    has_constants_file = False
    constants_content = ""

    for filename, content in files.items():
        if filename.lower() == 'constants.py':
            has_constants_file = True
            constants_content = content
            # Parse constants file content to extract values
            print(f"[{sid}] Found constants.py file, checking content")

            # For each missing constant, try to extract from the constants file
            for const in missing_constants:
                import re
                match = re.search(f"{const}\\s*=\\s*([^\\n]+)", content)
                if match:
                    try:
                        # Try to evaluate the constant value
                        const_value = eval(match.group(1), {}, {})
                        namespace[const] = const_value
                        print(f"[{sid}] Extracted {const} = {const_value} from constants.py")
                    except Exception as e:
                        print(f"[{sid}] Error evaluating {const}: {e}")
                else:
                    print(f"[{sid}] Constant {const} not found in constants.py")

    # If constants file doesn't exist, log a warning
    if not has_constants_file:
        print(f"[{sid}] Warning: No constants.py file found in student code!")
        print(f"[{sid}] Files found: {list(files.keys())}")

    # Use default values for missing constants based on echo level
    if 'CELL_SIZE' not in namespace:
        namespace['CELL_SIZE'] = 20
        print(f"[{sid}] Using default CELL_SIZE = 20")

    if 'GRID_WIDTH' not in namespace:
        namespace['GRID_WIDTH'] = 30
        print(f"[{sid}] Using default GRID_WIDTH = 30")

    if 'GRID_HEIGHT' not in namespace:
        namespace['GRID_HEIGHT'] = 20
        print(f"[{sid}] Using default GRID_HEIGHT = 20")

    if 'SCREEN_WIDTH' not in namespace:
        namespace['SCREEN_WIDTH'] = namespace['GRID_WIDTH'] * namespace['CELL_SIZE']
        print(f"[{sid}] Calculated SCREEN_WIDTH = {namespace['SCREEN_WIDTH']}")

    if 'SCREEN_HEIGHT' not in namespace:
        namespace['SCREEN_HEIGHT'] = namespace['GRID_HEIGHT'] * namespace['CELL_SIZE']
        print(f"[{sid}] Calculated SCREEN_HEIGHT = {namespace['SCREEN_HEIGHT']}")

    # Colors
    if 'BLACK' not in namespace: namespace['BLACK'] = (0, 0, 0)
    if 'WHITE' not in namespace: namespace['WHITE'] = (255, 255, 255)
    if 'GREEN' not in namespace: namespace['GREEN'] = (0, 255, 0)
    if 'RED' not in namespace: namespace['RED'] = (255, 0, 0)

    # Game settings
    if 'FPS' not in namespace: namespace['FPS'] = 10

    return namespace

# Define a minimalist placeholder when student code is empty or missing
game_code = """
# Error screen for when no student code is available
import pygame
import sys

# Initialize pygame
pygame.init()

# Set default screen size
DEFAULT_WIDTH = 600
DEFAULT_HEIGHT = 400
screen = pygame.display.set_mode((DEFAULT_WIDTH, DEFAULT_HEIGHT))
pygame.display.set_caption('Snake Echo - Error')
clock = pygame.time.Clock()

# Simple game loop
running = True
while running:
    for event in pygame.event.get():
        if event.type == pygame.QUIT:
            running = False
        elif event.type == pygame.KEYDOWN:
            if event.key == pygame.K_ESCAPE:
                running = False

    # Fill the screen with a dark color
    screen.fill((40, 40, 60))

    # Display error message
    title_font = pygame.font.SysFont(None, 48)
    title = title_font.render("Missing Student Code", True, (255, 100, 100))
    title_rect = title.get_rect(center=(DEFAULT_WIDTH//2, 100))
    screen.blit(title, title_rect)

    # Display instructions
    font = pygame.font.SysFont(None, 32)

    msg1 = font.render("This echo requires you to write the snake code.", True, (220, 220, 220))
    msg1_rect = msg1.get_rect(center=(DEFAULT_WIDTH//2, 180))
    screen.blit(msg1, msg1_rect)

    msg2 = font.render("Please check the instructions and write your code", True, (220, 220, 220))
    msg2_rect = msg2.get_rect(center=(DEFAULT_WIDTH//2, 220))
    screen.blit(msg2, msg2_rect)

    msg3 = font.render("in the appropriate files.", True, (220, 220, 220))
    msg3_rect = msg3.get_rect(center=(DEFAULT_WIDTH//2, 260))
    screen.blit(msg3, msg3_rect)

    # Display hint
    hint_font = pygame.font.SysFont(None, 28)
    hint = hint_font.render("Remember: The code you write controls the snake game", True, (150, 255, 150))
    hint_rect = hint.get_rect(center=(DEFAULT_WIDTH//2, 330))
    screen.blit(hint, hint_rect)

    pygame.display.flip()
    clock.tick(30)

pygame.quit()
sys.exit()
"""

# --- Top-level student_process for multiprocessing (Windows fix) ---
def student_process(child_conn, temp_dir, student_path):
    import sys, importlib.util, traceback, os
    print('[DEBUG] student_process started')
    os.environ["SDL_VIDEODRIVER"] = "dummy"
    import pygame
    pygame.display.set_mode = lambda *args, **kwargs: pygame.Surface((640, 480))
    pygame.display.flip = lambda *args, **kwargs: None
    sys.path.insert(0, temp_dir)
    # Inject custom get_user_direction
    def get_user_direction():
        ns = sys.modules['__main__'].__dict__
        print(f"[DEBUG get_user_direction] Called.")

        # Determine a fallback direction based on snake's current direction if possible
        fallback_direction = 'RIGHT' # Default fallback
        if 'snake' in ns:
            snake_obj = ns['snake']
            if hasattr(snake_obj, 'direction'):
                # This assumes student's snake.direction is a string 'UP', 'DOWN', etc.
                # If it's a tuple (dx, dy) or constant, this part would need adjustment
                # or the student code would rely purely on the received direction.
                if isinstance(snake_obj.direction, str) and snake_obj.direction in ['UP', 'DOWN', 'LEFT', 'RIGHT']:
                    fallback_direction = snake_obj.direction

        # Send current game state
        try:
            snake_positions = [[15,10]] # Default
            if 'snake' in ns and hasattr(ns['snake'], 'positions'):
                snake_positions = list(ns['snake'].positions)
            elif 'snake' in ns and isinstance(ns['snake'], list): # Basic list of positions
                snake_positions = ns['snake']

            food_position = [20,10] # Default
            if 'food' in ns and hasattr(ns['food'], 'position'):
                food_position = list(ns['food'].position)
            elif 'food' in ns and isinstance(ns['food'], (list, tuple)): # Basic list/tuple
                food_position = list(ns['food'])

            game_state = {
                'grid_width': ns.get('GRID_WIDTH', 30),
                'grid_height': ns.get('GRID_HEIGHT', 20),
                'snake': snake_positions,
                'food': food_position,
                'score': ns.get('score', 0),
                'game_over': ns.get('game_over', False),
                'message_title': '', 'message_text': '', 'message_hint': ''
            }
            child_conn.send(game_state)
        except Exception as e:
            # Send error if state extraction fails
            child_conn.send({'error': f'Error in get_user_direction while extracting state: {traceback.format_exc()}'})

        # Wait for direction from parent process
        try:
            # Poll for a short time (e.g., up to 50ms, matching frame_delay)
            # This timeout should ideally be less than or equal to frame_delay in run_student_snake
            polled_value = child_conn.poll(0.04)
            print(f"[DEBUG get_user_direction] child_conn.poll(0.04) result: {polled_value}")
            if polled_value:
                new_direction = child_conn.recv()
                print(f"[DEBUG get_user_direction] Received new_direction: {new_direction}")
                if new_direction in ['UP', 'DOWN', 'LEFT', 'RIGHT']:
                    print(f"[DEBUG get_user_direction] Returning NEWLY RECEIVED direction: {new_direction}")
                    return new_direction
        except EOFError: # Pipe might have been closed
            pass # Will use fallback
        except Exception: # Other potential errors during recv (e.g., timeout, deserialization)
            pass # Will use fallback

        print(f"[DEBUG get_user_direction] Returning FALLBACK direction: {fallback_direction}")
        return fallback_direction
    import builtins
    builtins.get_user_direction = get_user_direction
    try:
        print('[DEBUG] student_process importing student code:', student_path)
        spec = importlib.util.spec_from_file_location("student_main", student_path)
        student_mod = importlib.util.module_from_spec(spec)
        spec.loader.exec_module(student_mod)
        print('[DEBUG] student_process finished student code')
    except Exception as e:
        child_conn.send({'error': traceback.format_exc()})
        print('[DEBUG] error sent (importing student code):', traceback.format_exc())

def run_student_snake(socketio, sid, files, pre_determined_echo_level=None):
    """
    Run the student's snake code in a subprocess, capturing game state as JSON after each frame.
    Inject a custom get_user_direction() that sends state to the parent process after each frame.
    On error, send error state to the client. All file/echo handling is dynamic and global.
    """
    import sys, importlib.util, traceback, time, multiprocessing, os, tempfile, shutil, json
    try:
        # --- PATCH: Enforce headless Pygame and suppress window creation ---
        os.environ["SDL_VIDEODRIVER"] = "dummy"
        import pygame
        pygame.display.set_mode = lambda *args, **kwargs: pygame.Surface((640, 480))
        pygame.display.flip = lambda *args, **kwargs: None
        # ---------------------------------------------------------------

        # Setup: create a temp directory for the student's files
        temp_dir = tempfile.mkdtemp(prefix=f"snake_{sid}_")
        sys.path.insert(0, temp_dir)
        for filename, content in files.items():
            with open(os.path.join(temp_dir, filename), 'w', encoding='utf-8') as f:
                f.write(content)
        main_file = 'snake.py' if 'snake.py' in files else 'main.py'
        student_path = os.path.join(temp_dir, main_file)

        # Use multiprocessing Pipe for communication
        parent_conn, child_conn = multiprocessing.Pipe()

        # Start the student process (now top-level)
        proc = multiprocessing.Process(target=student_process, args=(child_conn, temp_dir, student_path))
        proc.start()
        max_frames = 200
        frame_delay = 0.05
        for _ in range(max_frames):
            if parent_conn.poll(timeout=frame_delay * 2):
                msg = parent_conn.recv()
                if isinstance(msg, dict) and 'error' in msg:
                    socketio.emit('preview_error', {'error': msg['error']}, room=sid)
                    break
                else:
                    socketio.emit('game_state_update', msg, room=sid)

                # Send the current direction from client_inputs to the student_process
                # Default to 'RIGHT' if no input has been registered for the session yet
                current_input = client_inputs.get(sid, 'RIGHT')
                print(f"[DEBUG run_student_snake SID: {sid}] Sending to student_process direction: {current_input}")
                parent_conn.send(current_input)
            if not proc.is_alive():
                break
        proc.terminate()
        proc.join(timeout=0.5)
        shutil.rmtree(temp_dir)
    except Exception as e:
        socketio.emit('preview_error', {'error': f'Internal error: {traceback.format_exc()}'}, room=sid)

# --- Standalone gameplay code below ---
# This code is only used when running the file directly (not when imported)
if __name__ == "__main__" and not os.environ.get('SDL_VIDEODRIVER') == 'dummy':
    # Set SDL_VIDEODRIVER to 'dummy' to prevent window from opening when testing
    os.environ['SDL_VIDEODRIVER'] = 'dummy'

    # --- Initialization ---
    pygame.init()

    # --- Screen Setup ---
    window_size = (SCREEN_WIDTH, SCREEN_HEIGHT)
    screen = pygame.display.set_mode(window_size)
    pygame.display.set_caption('Snake Echo')
    clock = pygame.time.Clock()

    # --- Game Variables ---
    score = 0
    game_over = False

    # Function to get user input from the frontend
    # (This is provided by the simulation framework)
    def get_user_direction():
        return 'RIGHT'  # Default direction if no input available

    # --- Game Text Rendering ---
    def render_text(text, size, color, position):
        font = pygame.font.SysFont(None, size)
        text_surface = font.render(text, True, color)
        text_rect = text_surface.get_rect(center=position)
        screen.blit(text_surface, text_rect)

    # --- Snake Class ---
    class Snake:
        def __init__(self):
            # Initialize the snake at the center of the screen
            self.positions = [[GRID_WIDTH // 2, GRID_HEIGHT // 2]]
            self.direction = RIGHT
            self.grow = False

        def draw(self, screen):
            # Draw the snake segments
            for position in self.positions:
                pygame.draw.rect(screen, GREEN,
                                (position[0] * CELL_SIZE, position[1] * CELL_SIZE,
                                 CELL_SIZE, CELL_SIZE))

        def update(self):
            # Create a new head position based on current direction
            head = self.positions[0].copy()

            # Update the head based on direction
            if self.direction == UP:
                head[1] -= 1
            elif self.direction == DOWN:
                head[1] += 1
            elif self.direction == LEFT:
                head[0] -= 1
            elif self.direction == RIGHT:
                head[0] += 1

            # Add the new head
            self.positions.insert(0, head)

            # Remove the tail unless we need to grow
            if not self.grow:
                self.positions.pop()
            else:
                self.grow = False

            # Wrap around behavior for edges
            if head[0] < 0:
                head[0] = GRID_WIDTH - 1
            elif head[0] >= GRID_WIDTH:
                head[0] = 0
            if head[1] < 0:
                head[1] = GRID_HEIGHT - 1
            elif head[1] >= GRID_HEIGHT:
                head[1] = 0

        def check_collision(self):
            # Check if snake collides with itself
            head = self.positions[0]
            body = self.positions[1:]
            for segment in body:
                if segment[0] == head[0] and segment[1] == head[1]:
                    return True
            return False

        def grow_snake(self):
            self.grow = True

    # --- Food Class ---
    class Food:
        def __init__(self):
            # Initialize food at a random position
            self.position = self.get_random_position()

        def draw(self, screen):
            # Draw the food
            pygame.draw.rect(screen, RED,
                            (self.position[0] * CELL_SIZE, self.position[1] * CELL_SIZE,
                             CELL_SIZE, CELL_SIZE))

        def get_random_position(self):
            # Place food at a random position on the grid
            return [random.randint(0, GRID_WIDTH - 1), random.randint(0, GRID_HEIGHT - 1)]

        def reposition(self, snake_positions):
            # Reposition food, ensuring it's not on the snake
            self.position = self.get_random_position()
            while self.position in snake_positions:
                self.position = self.get_random_position()

    # Create snake and food instances
    snake = Snake()
    food = Food()

    # --- Game Loop ---
    running = True
    while running:
        # Process events
        for event in pygame.event.get():
            if event.type == pygame.QUIT:
                running = False

            # Handle keyboard input
            if event.type == pygame.KEYDOWN:
                if event.key == K_UP and snake.direction != DOWN:
                    snake.direction = UP
                elif event.key == K_DOWN and snake.direction != UP:
                    snake.direction = DOWN
                elif event.key == K_LEFT and snake.direction != RIGHT:
                    snake.direction = LEFT
                elif event.key == K_RIGHT and snake.direction != LEFT:
                    snake.direction = RIGHT
                elif event.key == K_SPACE and game_over:
                    # Reset the game
                    snake = Snake()
                    food = Food()
                    score = 0
                    game_over = False

        # Get direction from user input if available
        if not game_over:
            user_dir = get_user_direction()
            if user_dir == UP and snake.direction != DOWN:
                snake.direction = UP
            elif user_dir == DOWN and snake.direction != UP:
                snake.direction = DOWN
            elif user_dir == LEFT and snake.direction != RIGHT:
                snake.direction = LEFT
            elif user_dir == RIGHT and snake.direction != LEFT:
                snake.direction = RIGHT

        # Update game state if not game over
        if not game_over:
            # Update snake position
            snake.update()

            # Check for collision with food
            snake_head = snake.positions[0]
            food_pos = food.position
            if snake_head[0] == food_pos[0] and snake_head[1] == food_pos[1]:
                snake.grow_snake()
                food.reposition(snake.positions)
                score += 1

            # Check for collision with self
            if snake.check_collision():
                game_over = True

        # Draw everything
        screen.fill(BG_COLOR)

        # Draw snake and food
        snake.draw(screen)
        food.draw(screen)

        # Display score
        render_text(f"Score: {score}", SMALL_FONT_SIZE, TEXT_COLOR,
                    (SCORE_POS[0] + 50, SCORE_POS[1] + 10))

        # Display game over message
        if game_over:
            render_text(GAME_OVER_TEXT, LARGE_FONT_SIZE, GAME_OVER_COLOR,
                       (SCREEN_WIDTH // 2, SCREEN_HEIGHT // 2 - 50))
            render_text(f"Final Score: {score}", MEDIUM_FONT_SIZE, TEXT_COLOR,
                       (SCREEN_WIDTH // 2, SCREEN_HEIGHT // 2))
            render_text(RESTART_TEXT, SMALL_FONT_SIZE, TEXT_COLOR,
                       (SCREEN_WIDTH // 2, SCREEN_HEIGHT // 2 + 50))

        # Update display
        pygame.display.flip()

        # Maintain game speed
        clock.tick(FPS)

    # Clean up
    pygame.quit()
    sys.exit()
=======
"""
student_driven_snake.py - The primary game implementation that students will modify.

This file contains a working snake game that mirrors what students build in the echoes.
The implementation follows the EchoFrame pedagogical approach where students control
the game loop and game logic directly in their code rather than having it managed by the backend.
"""
import pygame
import sys
import random
import os
import time
import traceback
import importlib
import shutil
import tempfile
from io import StringIO
import eventlet
from flask_socketio import emit
from flask import request
import types
import builtins
import inspect
import threading
import importlib.util
import json
import multiprocessing

# Custom exception for file loading
class FileLoadedException(Exception):
    """Exception raised when files are loaded in a special way."""
    pass

# Dictionary to track active simulations by session ID
active_simulations = {}
# Dictionary to store client input by session ID
client_inputs = {}
# Dictionary to store student namespace by session ID
student_namespaces = {}
# Global socketio reference for use in handlers
global_socketio = None

# --- Constants ---
# These constants are the default values that will be used if not defined in student's code
CELL_SIZE = None
GRID_WIDTH = None
GRID_HEIGHT = None
SCREEN_WIDTH = None
SCREEN_HEIGHT = None

# Colors
BLACK = None
WHITE = None
GREEN = None
RED = None
BLUE = None
YELLOW = None
GRAY = None
GREY = None

# Game settings
FPS = None
FONT_SIZE = None
SNAKE_SPEED = None

# Direction constants
UP = None
DOWN = None
LEFT = None
RIGHT = None

# Element colors
SNAKE_COLOR = None
FOOD_COLOR = None
BG_COLOR = None
BACKGROUND_COLOR = None

# Position constants
CENTER = None
SCORE_POS = None
GAME_OVER_POS = None
RESTART_TEXT_POS = None
FINAL_SCORE_POS = None
TOP_LEFT = None
TOP_RIGHT = None
BOTTOM_LEFT = None
BOTTOM_RIGHT = None

# Text constants
GAME_OVER_TEXT = 'GAME OVER'
RESTART_TEXT = 'Press SPACE to restart'
SMALL_FONT_SIZE = 24
MEDIUM_FONT_SIZE = 36
LARGE_FONT_SIZE = 72
TEXT_COLOR = WHITE
GAME_OVER_COLOR = RED
BORDER_COLOR = WHITE

# Key constants - pygame key constants for easier student access
K_UP = 273  # pygame.K_UP
K_DOWN = 274  # pygame.K_DOWN
K_LEFT = 276  # pygame.K_LEFT
K_RIGHT = 275  # pygame.K_RIGHT
K_SPACE = 32  # pygame.K_SPACE
K_RETURN = 13  # pygame.K_RETURN
K_ESCAPE = 27  # pygame.K_ESCAPE

# Function to get the directory for a user's snake files
def get_user_snake_dir(username, echo_level=None, create=True):
    """
    Get the directory for a user's snake files.
    
    Args:
        username: The username of the snaker
        echo_level: Optional integer representing the echo level (0-9).
                   If provided, return the directory for that echo level.
        create: Boolean, whether to create the directory if it doesn't exist
        
    Returns:
        Path to the user's snake code directory or echo-specific directory
    """
    base_dir = os.path.join('user_data', 'snake_code')
    user_dir = os.path.join(base_dir, username)

    if create and not os.path.exists(user_dir):
        os.makedirs(user_dir, exist_ok=True)
    
    # If echo level is provided, get the echo-specific directory
    if echo_level is not None and 0 <= echo_level < 10:
        echo_dir = os.path.join(user_dir, f'snake_echo_{echo_level+1}')
        if create and not os.path.exists(echo_dir):
            os.makedirs(echo_dir, exist_ok=True)
        return echo_dir
        
    return user_dir

# Custom module mock for pygame to prevent window opening
class MockPygame:
    """Mock pygame module to prevent window opening in preview mode."""
    class Surface:
        def __init__(self, size):
            self.size = size
            
        def fill(self, color):
            pass
            
        def blit(self, source, dest, area=None, special_flags=0):
            pass

    class Rect:
        def __init__(self, left, top, width, height):
            self.left = left
            self.top = top
            self.width = width
            self.height = height
            self.size = (width, height)
            self.topleft = (left, top)

        def colliderect(self, rect):
            return False

        def move(self, x, y):
            return MockPygame.Rect(self.left + x, self.top + y, self.width, self.height)

    class Event:
        def __init__(self, type, **kwargs):
            self.type = type
            for key, value in kwargs.items():
                setattr(self, key, value)

    class MockDraw:
        def rect(self, surface, color, rect, width=0):
            pass

        def circle(self, surface, color, center, radius, width=0):
            pass
            
        def line(self, surface, color, start_pos, end_pos, width=1):
            pass

    class MockDisplay:
        def set_mode(self, size, flags=0, depth=0, display=0, vsync=0):
            return MockPygame.Surface(size)

        def set_caption(self, caption):
            pass

        def flip(self):
            pass

        def update(self, *args):
            pass

    class MockTime:
        def Clock(self):
            return type('MockClock', (), {
                'tick': lambda fps: time.sleep(1/fps),
                'get_fps': lambda: 30
            })

    class MockFont:
        def __init__(self):
            pass

        def init(self):
            pass

        def SysFont(self, name, size):
            return type('MockFont', (), {
                'render': lambda text, antialias, color: MockPygame.Surface((100, 30))
            })
            
    class MockEvent:
        def get(self, *args, **kwargs):
            events = []
            return events

    # Constants
    QUIT = 12
    KEYDOWN = 2
    K_UP = 273
    K_DOWN = 274
    K_LEFT = 276
    K_RIGHT = 275
    K_SPACE = 32

    # Create instances of our mock classes
    display = MockDisplay()
    draw = MockDraw()
    time = MockTime()
    font = MockFont()
    event = MockEvent()

    def init(self=None):
        return 6, 0

    def quit(self=None):
        pass

# Function to determine the echo level based on files
def _determine_echo_level(files):
    """Determine which echo level the student is at based on their code."""
    echo_level = 0
    
    # Check for constants definition (Echo 1)
    for _, code in files.items():
        if 'GRID_WIDTH' in code and 'GRID_HEIGHT' in code and 'CELL_SIZE' in code:
            echo_level = max(echo_level, 1)
    
    # Check for game loop (Echo 2)
    for _, code in files.items():
        if 'pygame.init()' in code and 'while' in code and 'pygame.display.flip()' in code:
            echo_level = max(echo_level, 2)
    
    # Check for Snake class (Echo 3)
    for _, code in files.items():
        if 'class Snake' in code:
            echo_level = max(echo_level, 3)
            
    # Check for draw method (Echo 4)
    for _, code in files.items():
        if 'class Snake' in code and 'def draw' in code and 'pygame.draw.rect' in code:
            echo_level = max(echo_level, 4)
    
    # Check for Food class (Echo 5)
    for _, code in files.items():
        if 'class Food' in code:
            echo_level = max(echo_level, 5)
    
    # Check for snake growth (Echo 6)
    for _, code in files.items():
        if ('grow' in code or 'eat' in code) and 'food' in code.lower():
            echo_level = max(echo_level, 6)
    
    # Check for input handling (Echo 7)
    for _, code in files.items():
        if 'pygame.K_UP' in code or 'pygame.K_DOWN' in code:
            echo_level = max(echo_level, 7)
    
    # Check for collision detection (Echo 8)
    for _, code in files.items():
        if ('collision' in code or 'collide' in code) and ('wall' in code or 'self' in code):
            echo_level = max(echo_level, 8)
    
    # Check for game over (Echo 9)
    for _, code in files.items():
        if 'game over' in code.lower() or 'gameover' in code.lower() or 'restart' in code.lower():
            echo_level = max(echo_level, 9)
    
    return echo_level

# Functions to manage built-in constants
def _setup_builtins_constants(global_dict):
    """Add game constants to builtins so they're available in all modules."""
    for name, value in global_dict.items():
        if name.isupper():
            setattr(builtins, name, value)

def _cleanup_builtins_constants(global_dict):
    """Remove game constants from builtins."""
    for name in global_dict:
        if name.isupper() and hasattr(builtins, name):
            delattr(builtins, name)

# Function to stop the snake game for a session
def stop_student_snake(sid):
    """Stop the snake game for a specific session."""
    if sid in active_simulations:
        print(f"Stopping student snake game for session {sid}")
        active_simulations[sid] = False
        if sid in student_namespaces:
            del student_namespaces[sid]
        if sid in client_inputs:
            del client_inputs[sid]
        return True
    return False

# Function to handle direction input from client
def handle_direction_input(sid, direction):
    """Handle direction input from the client."""
    # Convert direction to string format and store both string and constant format
    # This ensures compatibility with both types of direction representations
    if direction in ['UP', 'DOWN', 'LEFT', 'RIGHT']:
        client_inputs[sid] = direction
        print(f"[{sid}] Direction input registered: {direction}")
        
        # Debug - Check if the student's namespace has a snake object to control
        if sid in student_namespaces:
            ns = student_namespaces[sid]
            if 'snake' in ns:
                snake_obj = ns.get('snake')
                print(f"[{sid}] Found snake object: {type(snake_obj)}")
                # Check if the snake has a direction property
                if hasattr(snake_obj, 'direction'):
                    old_dir = snake_obj.direction
                    # Try to update the snake's direction directly (handle string format)
                    try:
                        # Check what type of direction the snake is using
                        # It could be a string like 'RIGHT' or a constant like RIGHT
                        if isinstance(old_dir, str):
                            # The snake uses string directions
                            snake_obj.direction = direction
                        else:
                            # The snake uses constant directions
                            # Map the string direction to the constant direction
                            if direction == 'UP' and 'UP' in ns:
                                snake_obj.direction = ns['UP']
                            elif direction == 'DOWN' and 'DOWN' in ns:
                                snake_obj.direction = ns['DOWN']
                            elif direction == 'LEFT' and 'LEFT' in ns:
                                snake_obj.direction = ns['LEFT']
                            elif direction == 'RIGHT' and 'RIGHT' in ns:
                                snake_obj.direction = ns['RIGHT']
                            
                        print(f"[{sid}] Updated snake direction from {old_dir} to {direction}")
                    except Exception as e:
                        print(f"[{sid}] Failed to update snake direction: {e}")
                else:
                    print(f"[{sid}] Snake object doesn't have a 'direction' attribute")
            else:
                print(f"[{sid}] No 'snake' object found in namespace with keys: {list(ns.keys())}")
        else:
            print(f"[{sid}] No namespace found for session {sid}")
            
        return True
    return False

# Function to send game state updates
def send_game_state_update(socketio, sid, game_state):
    """Send game state update to the client."""
    try:
        socketio.emit('game_state_update', game_state, room=sid)
    except Exception as e:
        print(f"Error sending game state update: {e}")

# Define a helper function to determine echo level
def determine_echo_level(sid, username, socketio_instance=None):
    """Determine the echo level for a user.
    
    Args:
        sid: The socket ID
        username: The username if available
        socketio_instance: The socketio instance if available
        
    Returns:
        int: The echo level (1-10)
    """
    echo_level = None
    socketio_to_use = socketio_instance or global_socketio
    
    print(f"[{sid}] DEBUG: Determining echo level...")
    
    # Direct mapping from quest ID to echo level
    quest_to_echo = {
        20: 1,  # Quest 20 = Echo 1
        21: 2,  # Quest 21 = Echo 2
        22: 3,  # Quest 22 = Echo 3
        23: 4,  # Quest 23 = Echo 4
        24: 5,  # Quest 24 = Echo 5
        25: 6,  # Quest 25 = Echo 6
        26: 7,  # Quest 26 = Echo 7
        27: 8,  # Quest 27 = Echo 8
        28: 9,  # Quest 28 = Echo 9
        29: 10  # Quest 29 = Echo 10
    }
    
    # Method 1: From app function - most reliable if username is available
    if username:
        try:
            from app import get_user_snake_echo_level
            echo_level = get_user_snake_echo_level(username)
            print(f"[{sid}] Retrieved echo level for {username}: {echo_level}")
            if echo_level is not None and echo_level >= 0:
                return echo_level + 1  # Convert 0-based to 1-based
        except Exception as e:
            print(f"[{sid}] Error getting echo level from app: {e}")
    
    # Method 2: Extract quest ID from request context if available
    try:
        from flask import has_request_context, request
        if has_request_context():
            # Get path from request
            path = request.path
            print(f"[{sid}] URL path from request: {path}")
            
            # Extract quest number using regex for more reliable parsing
            import re
            quest_match = re.search(r'/quest/(\d+)', path)
            if quest_match:
                quest_id = int(quest_match.group(1))
                print(f"[{sid}] Found quest ID in path: {quest_id}")
                # Special case handling for Quest 28 (Echo 9)
                if quest_id == 28:
                    print(f"[{sid}] Special case: Quest 28 maps to Echo 9")
                    return 9  # Echo 9
                if quest_id in quest_to_echo:
                    return quest_to_echo[quest_id]
            
            # Check query parameter as fallback
            if hasattr(request, 'args') and 'echo' in request.args:
                try:
                    echo_level = int(request.args.get('echo'))
                    print(f"[{sid}] Found echo level in query param: {echo_level}")
                    if 1 <= echo_level <= 10:
                        return echo_level
                except ValueError:
                    pass
                    
            # Check URL directly for echoframe-related paths
            url_path = request.path
            print(f"[{sid}] Checking URL path directly: {url_path}")
            
            # Check for quest in URL components
            url_parts = url_path.split('/')
            for i, part in enumerate(url_parts):
                if part == 'quest' and i+1 < len(url_parts):
                    try:
                        quest_id = int(url_parts[i+1])
                        print(f"[{sid}] Found quest ID {quest_id} in URL parts")
                        if quest_id in quest_to_echo:
                            return quest_to_echo[quest_id]
                    except (ValueError, IndexError):
                        pass
                        
            # Check URL query parameters
            if hasattr(request, 'args'):
                print(f"[{sid}] Checking URL query parameters: {request.args}")
                if 'quest' in request.args:
                    try:
                        quest_id = int(request.args.get('quest'))
                        print(f"[{sid}] Found quest ID {quest_id} in query param")
                        if quest_id in quest_to_echo:
                            return quest_to_echo[quest_id]
                    except ValueError:
                        pass
                
    except Exception as e:
        print(f"[{sid}] Error extracting quest ID from path: {e}")
    
    # Method 3: Check headers from socketio or session
    try:
        # Try to get quest ID from session
        from flask import session
        if hasattr(session, 'get'):
            current_quest = session.get('current_quest')
            print(f"[{sid}] Found current_quest in session: {current_quest}")
            if current_quest and isinstance(current_quest, int) and current_quest in quest_to_echo:
                return quest_to_echo[current_quest]
                
        # Check headers from socketio environ
        if socketio_to_use and hasattr(socketio_to_use, 'server'):
            for client_sid, client_session in socketio_to_use.server.environ.items():
                if client_sid == sid:
                    # Print all headers for debugging
                    print(f"[{sid}] All headers in socketio.server.environ: {client_session}")
                    
                    # Check various possible sources of the quest ID
                    for header_name in ['PATH_INFO', 'HTTP_REFERER', 'REQUEST_URI']:
                        header_value = client_session.get(header_name, '')
                        print(f"[{sid}] Header {header_name}: {header_value}")
                        
                        # Try to extract quest ID
                        import re
                        quest_match = re.search(r'/quest/(\d+)', header_value)
                        if quest_match:
                            quest_id = int(quest_match.group(1))
                            print(f"[{sid}] Found quest ID {quest_id} in {header_name}")
                            if quest_id in quest_to_echo:
                                return quest_to_echo[quest_id]
                    
                    # Check if we can extract directly from the URL
                    request_uri = client_session.get('REQUEST_URI', '')
                    if request_uri:
                        url_parts = request_uri.split('/')
                        for i, part in enumerate(url_parts):
                            if part == 'quest' and i+1 < len(url_parts):
                                try:
                                    quest_id = int(url_parts[i+1])
                                    print(f"[{sid}] Found quest ID {quest_id} in REQUEST_URI parts")
                                    if quest_id in quest_to_echo:
                                        return quest_to_echo[quest_id]
                                except (ValueError, IndexError):
                                    pass
                                    
                    # Try to get the flask session from the client_session
                    if 'flask.session' in client_session:
                        try:
                            flask_session = client_session['flask.session']
                            if isinstance(flask_session, dict):
                                current_quest = flask_session.get('current_quest')
                                print(f"[{sid}] Found current_quest in flask.session: {current_quest}")
                                if current_quest and isinstance(current_quest, int) and current_quest in quest_to_echo:
                                    return quest_to_echo[current_quest]
                        except Exception as e:
                            print(f"[{sid}] Error accessing flask.session: {e}")
    except Exception as e:
        print(f"[{sid}] Error checking headers or session: {e}")
    
    # Last resort: Try to extract quest info from url in referer
    try:
        if socketio_to_use and hasattr(socketio_to_use, 'server'):
            for client_sid, client_session in socketio_to_use.server.environ.items():
                if client_sid == sid:
                    referer = client_session.get('HTTP_REFERER', '')
                    if referer:
                        import re
                        for match in re.finditer(r'quest[=/](\d+)', referer):
                            try:
                                quest_id = int(match.group(1))
                                print(f"[{sid}] Found potential quest ID {quest_id} in referer URL")
                                if quest_id in quest_to_echo:
                                    return quest_to_echo[quest_id]
                            except (ValueError, IndexError):
                                pass
    except Exception as e:
        print(f"[{sid}] Error extracting from referer: {e}")
    
    # Default to Echo 1 as the starting point
    print(f"[{sid}] Defaulting to echo level 1")
    return 1

# Force an immediate game state update
def force_state_update(socketio, sid, student_namespace):
    """Force an immediate state update for the given session."""
    try:
        # Default fallback state
        default_state = {
            "snake": [[15, 10]],
            "food": [20, 10],
            "score": 0,
            "grid_width": 30,
            "grid_height": 20,
            "message_title": "Snake Echo Loading",
            "message_text": "Initializing...",
            "message_details": "Please wait while we load your game code",
            "message_hint": "Watch this space for updates",
            "echo_level": 1
        }
        
        # If we don't have a namespace for this session, nothing to update
        if sid not in student_namespaces:
            # Just send a default loading state
            print(f"[{sid}] Force state update requested but no namespace exists")
            socketio.emit('game_state_update', default_state, room=sid)
            return
        
        # Get the student's namespace
        ns = student_namespaces[sid]
        
        # Try to gather state from the namespace
        # This will vary based on the echo level
        
        # Get echo level (either from namespace or assuming based on available objects)
        echo_level = 1
        socketio_instance = socketio or global_socketio
        username = None
        
        # Try to get echo level from Flask session
        if hasattr(socketio_instance, 'server'):
            for client_sid, client_session in socketio_instance.server.environ.items():
                if client_sid == sid and 'flask.session' in client_session:
                    try:
                        flask_session = client_session['flask.session']
                        if isinstance(flask_session, dict) and 'snaker_name' in flask_session:
                            username = flask_session['snaker_name']
                            # Use a try/except to safely determine echo level
                            try:
                                echo_level = determine_echo_level(sid, username, socketio_instance)
                            except Exception as e:
                                print(f"[{sid}] Error determining echo level: {e}")
                            break
                    except:
                        pass
                
                # Special case check for quest/29 (Echo 10) in path or referer
                path = client_session.get('PATH_INFO', '')
                referer = client_session.get('HTTP_REFERER', '')
                
                if '/quest/29' in path or '/quest/29' in referer:
                    echo_level = 10
                    print(f"[{sid}] Special case: Found quest/29 in path or referer, forcing Echo 10")
                
                # Special case check for quest/28 (Echo 9) in path or referer
                if '/quest/28' in path or '/quest/28' in referer:
                    echo_level = 9  # Echo 9 specifically for Quest 28
                    print(f"[{sid}] Special case: Found quest/28 in path or referer, forcing Echo 9")
        
        # Check if all required constants exist with values
        required_constants = ['CELL_SIZE', 'GRID_WIDTH', 'GRID_HEIGHT', 'BLACK', 'WHITE', 'GREEN', 'RED']
        constants_exist = True
        for const in required_constants:
            if const not in ns or ns[const] is None:
                constants_exist = False
                print(f"[{sid}] Missing constant: {const}")
                break
        
        print(f"[{sid}] Force state update - Constants exist: {constants_exist}")
        
        # If constants are missing, provide a message about defining constants
        if not constants_exist:
            state = {
                "snake": [[15, 10]],
                "food": [20, 10],
                "score": 0,
                "grid_width": 30,
                "grid_height": 20,
                "message_title": f"Snake Echo {echo_level}",
                "message_text": "Waiting for setup...",
                "message_details": "Required: Define constants and create snake object",
                "message_hint": "Check the instructions for this echo level",
                "echo_level": echo_level
            }
            socketio.emit('game_state_update', state, room=sid)
            return
    except Exception as e:
        print(f"[{sid}] Error forcing state update: {e}")
        traceback.print_exc()

# Before we create the module system, let's check for common module patterns and provide stubs
def create_stub_modules(temp_dir, files):
    """Create stub modules for common imports students might use."""
    # --- Snake Class Stub ---
    # Check if 'snake_class.py' is referenced but not provided
    needs_snake_class = False
    snake_class_exists = 'snake_class.py' in files
    
    # Look for imports of snake_class in files
    for content in files.values():
        if 'import snake_class' in content or 'from snake_class import' in content:
            needs_snake_class = True
            break
    
    # Create snake_class.py stub if needed
    if needs_snake_class and not snake_class_exists:
        print("Creating stub for snake_class.py")
        snake_class_stub = """
# Auto-generated snake_class stub module
import pygame
import random

# Direction constants in case students import them from here
UP = 'UP' 
DOWN = 'DOWN'
LEFT = 'LEFT'
RIGHT = 'RIGHT'

class Snake:
    def __init__(self):
        self.positions = [[GRID_WIDTH // 2, GRID_HEIGHT // 2]]
        self.direction = RIGHT
        self.grow = False
        
    def draw(self, screen):
        for position in self.positions:
            x, y = position
            pygame.draw.rect(screen, GREEN, (x * CELL_SIZE, y * CELL_SIZE, CELL_SIZE, CELL_SIZE))
        
    def update(self):
        head_x, head_y = self.positions[0]
        
        if self.direction == UP:
            new_head = [head_x, head_y - 1]
        elif self.direction == DOWN:
            new_head = [head_x, head_y + 1]
        elif self.direction == LEFT:
            new_head = [head_x - 1, head_y]
        else:  # RIGHT
            new_head = [head_x + 1, head_y]
            
        self.positions.insert(0, new_head)
        if not self.grow:
            self.positions.pop()
        else:
            self.grow = False
        
    def change_direction(self, new_direction):
        self.direction = new_direction
            
    def check_collision(self):
        head = self.positions[0]
        body = self.positions[1:]
        for segment in body:
            if segment[0] == head[0] and segment[1] == head[1]:
                return True
        return False
        
    def grow_snake(self):
        self.grow = True
        
    def check_boundary_collision(self, grid_width, grid_height):
        head_x, head_y = self.positions[0]
        return head_x < 0 or head_x >= grid_width or head_y < 0 or head_y >= grid_height
"""
        # Write the stub file
        with open(os.path.join(temp_dir, "snake_class.py"), "w") as f:
            f.write(snake_class_stub)
        
        # Add to files so it gets loaded
        files["snake_class.py"] = snake_class_stub
        
    # --- Food Class Stub ---
    # Check if 'food_class.py' or 'food.py' is referenced but not provided
    needs_food_class = False
    food_class_exists = 'food_class.py' in files or 'food.py' in files
    
    # Look for imports of food module in files
    for content in files.values():
        if ('import food_class' in content or 'from food_class import' in content or
            'import food' in content or 'from food import' in content):
            needs_food_class = True
            break
    
    # Create food_class.py stub if needed
    if needs_food_class and not food_class_exists:
        print("Creating stub for food_class.py")
        food_class_stub = """
# Auto-generated food_class stub module
import pygame
import random

class Food:
    def __init__(self):
        self.position = self.get_random_position()
        
    def draw(self, screen):
        x, y = self.position
        pygame.draw.rect(screen, RED, (x * CELL_SIZE, y * CELL_SIZE, CELL_SIZE, CELL_SIZE))
        
    def get_random_position(self):
        return [random.randint(0, GRID_WIDTH - 1), random.randint(0, GRID_HEIGHT - 1)]
        
    def reset(self, snake_positions=None):
        # Find a position not occupied by the snake
        new_pos = self.get_random_position()
        if snake_positions:
            # Try to find a position not occupied by the snake
            max_attempts = 100
            attempts = 0
            while new_pos in snake_positions and attempts < max_attempts:
                new_pos = self.get_random_position()
                attempts += 1
        self.position = new_pos
"""
        # Write the stub file
        with open(os.path.join(temp_dir, "food_class.py"), "w") as f:
            f.write(food_class_stub)
        
        # Add to files so it gets loaded
        files["food_class.py"] = food_class_stub
        
        # For compatibility, create food.py with the full Food class implementation
        with open(os.path.join(temp_dir, "food.py"), "w") as f:
            f.write("""
# food.py: Contains the Food class definition
import pygame
import random
# All constants like GRID_WIDTH, GRID_HEIGHT, CELL_SIZE, RED are available

class Food:
    def __init__(self):
        # Initialize with a random position
        self.reset()
        
    def draw(self, screen):
        # Draw a red rectangle for the food
        x, y = self.position
        pygame.draw.rect(screen, RED, (x * CELL_SIZE, y * CELL_SIZE, CELL_SIZE, CELL_SIZE))
        
    def reset(self, snake_positions=None):
        # Find a position not occupied by the snake
        new_pos = self.get_random_position()
        if snake_positions:
            # Try to find a position not occupied by the snake
            max_attempts = 100
            attempts = 0
            while new_pos in snake_positions and attempts < max_attempts:
                new_pos = self.get_random_position()
                attempts += 1
        self.position = new_pos
""")
        # Set the content in files dictionary
        files["food.py"] = food_class_stub  # Use the same content we created for food_class.py
        
    # --- Game Utilities Stub ---
    # Check if game_utils.py is referenced but not provided
    needs_game_utils = False
    game_utils_exists = 'game_utils.py' in files or 'utils.py' in files
    
    # Look for imports of game_utils module in files
    for content in files.values():
        if ('import game_utils' in content or 'from game_utils import' in content or
            'import utils' in content or 'from utils import' in content):
            needs_game_utils = True
            break
    
    # Create game_utils.py stub if needed
    if needs_game_utils and not game_utils_exists:
        print("Creating stub for game_utils.py")
        game_utils_stub = """
# Auto-generated game_utils stub module
import pygame

def draw_grid(screen):
    for x in range(0, SCREEN_WIDTH, CELL_SIZE):
        pygame.draw.line(screen, GRAY, (x, 0), (x, SCREEN_HEIGHT))
    for y in range(0, SCREEN_HEIGHT, CELL_SIZE):
        pygame.draw.line(screen, GRAY, (0, y), (SCREEN_WIDTH, y))

def draw_text(screen, text, position, color=WHITE, font_size=FONT_SIZE):
    font = pygame.font.SysFont(None, font_size)
    text_surface = font.render(text, True, color)
    screen.blit(text_surface, position)
    
def check_collision(pos1, pos2):
    return pos1[0] == pos2[0] and pos1[1] == pos2[1]
    
def game_over_screen(screen, score):
    draw_text(screen, "GAME OVER", (SCREEN_WIDTH // 2 - 80, SCREEN_HEIGHT // 2 - 30))
    draw_text(screen, f"SCORE: {score}", (SCREEN_WIDTH // 2 - 70, SCREEN_HEIGHT // 2 + 10))
    draw_text(screen, "Press SPACE to Play Again", (SCREEN_WIDTH // 2 - 150, SCREEN_HEIGHT // 2 + 50))
"""
        # Write the stub file
        with open(os.path.join(temp_dir, "game_utils.py"), "w") as f:
            f.write(game_utils_stub)
        
        # Add to files so it gets loaded
        files["game_utils.py"] = game_utils_stub
        
        # Also create utils.py as an alias
        with open(os.path.join(temp_dir, "utils.py"), "w") as f:
            f.write("""
# Auto-generated utils.py stub module - redirects to game_utils
from game_utils import *
""")
        files["utils.py"] = "from game_utils import *"
        
    # --- Constants Module ---
    needs_constants = False
    constants_exists = 'constants.py' in files
    
    # Look for imports of constants in files
    for content in files.values():
        if 'import constants' in content or 'from constants import' in content:
            needs_constants = True
            break
    
    # Create constants.py stub if needed
    if needs_constants and not constants_exists:
        print("Creating stub for constants.py")
        constants_stub = """
# Auto-generated constants.py stub module
# Game dimensions
GRID_WIDTH = 30
GRID_HEIGHT = 30
CELL_SIZE = 15
SCREEN_WIDTH = GRID_WIDTH * CELL_SIZE
SCREEN_HEIGHT = GRID_HEIGHT * CELL_SIZE

# Game speed
FPS = 10

# Colors
BLACK = (0, 0, 0)
WHITE = (255, 255, 255)
RED = (255, 0, 0)
GREEN = (0, 255, 0)
BLUE = (0, 0, 255)
GRAY = (128, 128, 128)

# Font
FONT_SIZE = 36

# Directions
UP = 'UP'
DOWN = 'DOWN'
LEFT = 'LEFT'
RIGHT = 'RIGHT'
"""
        # Write the stub file
        with open(os.path.join(temp_dir, "constants.py"), "w") as f:
            f.write(constants_stub)
        
        # Add to files so it gets loaded
        files["constants.py"] = constants_stub

# Add this function after the create_stub_modules function
def ensure_globals_in_namespace(files, namespace, echo_level=None, sid=None):
    """
    Make sure all necessary global constants are available in the namespace.
    
    Args:
        files: Dict of filename -> content
        namespace: The namespace (dictionary) to populate
        echo_level: Optional echo level (1-10)
        sid: Optional socket session ID for logging
    """
    print(f"[{sid}] Ensuring globals in namespace")
    
    # For better debugging, log which constants are already defined
    constants_to_check = ['CELL_SIZE', 'GRID_WIDTH', 'GRID_HEIGHT', 'BLACK', 'WHITE', 'GREEN', 'RED', 'FPS']
    defined_constants = [const for const in constants_to_check if const in namespace]
    missing_constants = [const for const in constants_to_check if const not in namespace]
    
    print(f"[{sid}] Already defined constants: {defined_constants}")
    print(f"[{sid}] Missing constants: {missing_constants}")
    
    # If constants file exists, it should define these variables
    has_constants_file = False
    constants_content = ""
    
    for filename, content in files.items():
        if filename.lower() == 'constants.py':
            has_constants_file = True
            constants_content = content
            # Parse constants file content to extract values
            print(f"[{sid}] Found constants.py file, checking content")
            
            # For each missing constant, try to extract from the constants file
            for const in missing_constants:
                import re
                match = re.search(f"{const}\\s*=\\s*([^\\n]+)", content)
                if match:
                    try:
                        # Try to evaluate the constant value
                        const_value = eval(match.group(1), {}, {})
                        namespace[const] = const_value
                        print(f"[{sid}] Extracted {const} = {const_value} from constants.py")
                    except Exception as e:
                        print(f"[{sid}] Error evaluating {const}: {e}")
                else:
                    print(f"[{sid}] Constant {const} not found in constants.py")
    
    # If constants file doesn't exist, log a warning
    if not has_constants_file:
        print(f"[{sid}] Warning: No constants.py file found in student code!")
        print(f"[{sid}] Files found: {list(files.keys())}")
    
    # Use default values for missing constants based on echo level
    if 'CELL_SIZE' not in namespace:
        namespace['CELL_SIZE'] = 20
        print(f"[{sid}] Using default CELL_SIZE = 20")
        
    if 'GRID_WIDTH' not in namespace:
        namespace['GRID_WIDTH'] = 30
        print(f"[{sid}] Using default GRID_WIDTH = 30")
        
    if 'GRID_HEIGHT' not in namespace:
        namespace['GRID_HEIGHT'] = 20
        print(f"[{sid}] Using default GRID_HEIGHT = 20")
        
    if 'SCREEN_WIDTH' not in namespace:
        namespace['SCREEN_WIDTH'] = namespace['GRID_WIDTH'] * namespace['CELL_SIZE']
        print(f"[{sid}] Calculated SCREEN_WIDTH = {namespace['SCREEN_WIDTH']}")
        
    if 'SCREEN_HEIGHT' not in namespace:
        namespace['SCREEN_HEIGHT'] = namespace['GRID_HEIGHT'] * namespace['CELL_SIZE']
        print(f"[{sid}] Calculated SCREEN_HEIGHT = {namespace['SCREEN_HEIGHT']}")
    
    # Colors
    if 'BLACK' not in namespace: namespace['BLACK'] = (0, 0, 0)
    if 'WHITE' not in namespace: namespace['WHITE'] = (255, 255, 255)
    if 'GREEN' not in namespace: namespace['GREEN'] = (0, 255, 0)
    if 'RED' not in namespace: namespace['RED'] = (255, 0, 0)
    
    # Game settings
    if 'FPS' not in namespace: namespace['FPS'] = 10
    
    return namespace

# Define a minimalist placeholder when student code is empty or missing
game_code = """
# Error screen for when no student code is available
import pygame
import sys

# Initialize pygame
pygame.init()

# Set default screen size
DEFAULT_WIDTH = 600
DEFAULT_HEIGHT = 400
screen = pygame.display.set_mode((DEFAULT_WIDTH, DEFAULT_HEIGHT))
pygame.display.set_caption('Snake Echo - Error')
clock = pygame.time.Clock()

# Simple game loop
running = True
while running:
    for event in pygame.event.get():
        if event.type == pygame.QUIT:
            running = False
        elif event.type == pygame.KEYDOWN:
            if event.key == pygame.K_ESCAPE:
                running = False
    
    # Fill the screen with a dark color
    screen.fill((40, 40, 60))
    
    # Display error message
    title_font = pygame.font.SysFont(None, 48)
    title = title_font.render("Missing Student Code", True, (255, 100, 100))
    title_rect = title.get_rect(center=(DEFAULT_WIDTH//2, 100))
    screen.blit(title, title_rect)
    
    # Display instructions
    font = pygame.font.SysFont(None, 32)
    
    msg1 = font.render("This echo requires you to write the snake code.", True, (220, 220, 220))
    msg1_rect = msg1.get_rect(center=(DEFAULT_WIDTH//2, 180))
    screen.blit(msg1, msg1_rect)
    
    msg2 = font.render("Please check the instructions and write your code", True, (220, 220, 220))
    msg2_rect = msg2.get_rect(center=(DEFAULT_WIDTH//2, 220))
    screen.blit(msg2, msg2_rect)
    
    msg3 = font.render("in the appropriate files.", True, (220, 220, 220))
    msg3_rect = msg3.get_rect(center=(DEFAULT_WIDTH//2, 260))
    screen.blit(msg3, msg3_rect)
    
    # Display hint
    hint_font = pygame.font.SysFont(None, 28)
    hint = hint_font.render("Remember: The code you write controls the snake game", True, (150, 255, 150))
    hint_rect = hint.get_rect(center=(DEFAULT_WIDTH//2, 330))
    screen.blit(hint, hint_rect)
    
    pygame.display.flip()
    clock.tick(30)

pygame.quit()
sys.exit()
"""

# --- Top-level student_process for multiprocessing (Windows fix) ---
def student_process(child_conn, temp_dir, student_path):
    import sys, importlib.util, traceback, os
    print('[DEBUG] student_process started')
    os.environ["SDL_VIDEODRIVER"] = "dummy"
    import pygame
    pygame.display.set_mode = lambda *args, **kwargs: pygame.Surface((640, 480))
    pygame.display.flip = lambda *args, **kwargs: None
    sys.path.insert(0, temp_dir)
    # Inject custom get_user_direction
    def get_user_direction():
        ns = sys.modules['__main__'].__dict__
        print(f"[DEBUG get_user_direction] Called.")

        # Determine a fallback direction based on snake's current direction if possible
        fallback_direction = 'RIGHT' # Default fallback
        if 'snake' in ns:
            snake_obj = ns['snake']
            if hasattr(snake_obj, 'direction'):
                # This assumes student's snake.direction is a string 'UP', 'DOWN', etc.
                # If it's a tuple (dx, dy) or constant, this part would need adjustment
                # or the student code would rely purely on the received direction.
                if isinstance(snake_obj.direction, str) and snake_obj.direction in ['UP', 'DOWN', 'LEFT', 'RIGHT']:
                    fallback_direction = snake_obj.direction

        # Send current game state
        try:
            snake_positions = [[15,10]] # Default
            if 'snake' in ns and hasattr(ns['snake'], 'positions'):
                snake_positions = list(ns['snake'].positions)
            elif 'snake' in ns and isinstance(ns['snake'], list): # Basic list of positions
                snake_positions = ns['snake']

            food_position = [20,10] # Default
            if 'food' in ns and hasattr(ns['food'], 'position'):
                food_position = list(ns['food'].position)
            elif 'food' in ns and isinstance(ns['food'], (list, tuple)): # Basic list/tuple
                food_position = list(ns['food'])

            game_state = {
                'grid_width': ns.get('GRID_WIDTH', 30),
                'grid_height': ns.get('GRID_HEIGHT', 20),
                'snake': snake_positions,
                'food': food_position,
                'score': ns.get('score', 0),
                'game_over': ns.get('game_over', False),
                'message_title': '', 'message_text': '', 'message_hint': ''
            }
            child_conn.send(game_state)
        except Exception as e:
            # Send error if state extraction fails
            child_conn.send({'error': f'Error in get_user_direction while extracting state: {traceback.format_exc()}'})

        # Wait for direction from parent process
        try:
            # Poll for a short time (e.g., up to 50ms, matching frame_delay)
            # This timeout should ideally be less than or equal to frame_delay in run_student_snake
            polled_value = child_conn.poll(0.04)
            print(f"[DEBUG get_user_direction] child_conn.poll(0.04) result: {polled_value}")
            if polled_value:
                new_direction = child_conn.recv()
                print(f"[DEBUG get_user_direction] Received new_direction: {new_direction}")
                if new_direction in ['UP', 'DOWN', 'LEFT', 'RIGHT']:
                    print(f"[DEBUG get_user_direction] Returning NEWLY RECEIVED direction: {new_direction}")
            if child_conn.poll(0.04):
                new_direction = child_conn.recv()
                if new_direction in ['UP', 'DOWN', 'LEFT', 'RIGHT']:
                    return new_direction
        except EOFError: # Pipe might have been closed
            pass # Will use fallback
        except Exception: # Other potential errors during recv (e.g., timeout, deserialization)
            pass # Will use fallback

        print(f"[DEBUG get_user_direction] Returning FALLBACK direction: {fallback_direction}")
        return fallback_direction
    import builtins
    builtins.get_user_direction = get_user_direction
    try:
        print('[DEBUG] student_process importing student code:', student_path)
        spec = importlib.util.spec_from_file_location("student_main", student_path)
        student_mod = importlib.util.module_from_spec(spec)
        spec.loader.exec_module(student_mod)
        print('[DEBUG] student_process finished student code')
    except Exception as e:
        child_conn.send({'error': traceback.format_exc()})
        print('[DEBUG] error sent (importing student code):', traceback.format_exc())

def run_student_snake(socketio, sid, files, pre_determined_echo_level=None):
    """
    Run the student's snake code in a subprocess, capturing game state as JSON after each frame.
    Inject a custom get_user_direction() that sends state to the parent process after each frame.
    On error, send error state to the client. All file/echo handling is dynamic and global.
    """
    import sys, importlib.util, traceback, time, multiprocessing, os, tempfile, shutil, json
    try:
        # --- PATCH: Enforce headless Pygame and suppress window creation ---
        os.environ["SDL_VIDEODRIVER"] = "dummy"
        import pygame
        pygame.display.set_mode = lambda *args, **kwargs: pygame.Surface((640, 480))
        pygame.display.flip = lambda *args, **kwargs: None
        # ---------------------------------------------------------------

        # Setup: create a temp directory for the student's files
        temp_dir = tempfile.mkdtemp(prefix=f"snake_{sid}_")
        sys.path.insert(0, temp_dir)
        for filename, content in files.items():
            with open(os.path.join(temp_dir, filename), 'w', encoding='utf-8') as f:
                f.write(content)
        main_file = 'snake.py' if 'snake.py' in files else 'main.py'
        student_path = os.path.join(temp_dir, main_file)

        # Use multiprocessing Pipe for communication
        parent_conn, child_conn = multiprocessing.Pipe()

        # Start the student process (now top-level)
        proc = multiprocessing.Process(target=student_process, args=(child_conn, temp_dir, student_path))
        proc.start()
        max_frames = 200
        frame_delay = 0.05
        for _ in range(max_frames):
            if parent_conn.poll(timeout=frame_delay * 2):
                msg = parent_conn.recv()
                if isinstance(msg, dict) and 'error' in msg:
                    socketio.emit('preview_error', {'error': msg['error']}, room=sid)
                    break
                else:
                    socketio.emit('game_state_update', msg, room=sid)

                # Send the current direction from client_inputs to the student_process
                # Default to 'RIGHT' if no input has been registered for the session yet
                current_input = client_inputs.get(sid, 'RIGHT')
                print(f"[DEBUG run_student_snake SID: {sid}] Sending to student_process direction: {current_input}")
                parent_conn.send(current_input)
            if not proc.is_alive():
                break
        proc.terminate()
        proc.join(timeout=0.5)
        shutil.rmtree(temp_dir)
    except Exception as e:
        socketio.emit('preview_error', {'error': f'Internal error: {traceback.format_exc()}'}, room=sid)

# --- Standalone gameplay code below ---
# This code is only used when running the file directly (not when imported)
if __name__ == "__main__" and not os.environ.get('SDL_VIDEODRIVER') == 'dummy':
    # Set SDL_VIDEODRIVER to 'dummy' to prevent window from opening when testing
    os.environ['SDL_VIDEODRIVER'] = 'dummy' 
    
    # --- Initialization ---
    pygame.init()

    # --- Screen Setup ---
    window_size = (SCREEN_WIDTH, SCREEN_HEIGHT)
    screen = pygame.display.set_mode(window_size)
    pygame.display.set_caption('Snake Echo')
    clock = pygame.time.Clock()

    # --- Game Variables ---
    score = 0
    game_over = False

    # Function to get user input from the frontend
    # (This is provided by the simulation framework)
    def get_user_direction():
        return 'RIGHT'  # Default direction if no input available

    # --- Game Text Rendering ---
    def render_text(text, size, color, position):
        font = pygame.font.SysFont(None, size)
        text_surface = font.render(text, True, color)
        text_rect = text_surface.get_rect(center=position)
        screen.blit(text_surface, text_rect)

    # --- Snake Class ---
    class Snake:
        def __init__(self):
            # Initialize the snake at the center of the screen
            self.positions = [[GRID_WIDTH // 2, GRID_HEIGHT // 2]]
            self.direction = RIGHT
            self.grow = False
        
        def draw(self, screen):
            # Draw the snake segments
            for position in self.positions:
                pygame.draw.rect(screen, GREEN, 
                                (position[0] * CELL_SIZE, position[1] * CELL_SIZE, 
                                 CELL_SIZE, CELL_SIZE))
        
        def update(self):
            # Create a new head position based on current direction
            head = self.positions[0].copy()
            
            # Update the head based on direction
            if self.direction == UP:
                head[1] -= 1
            elif self.direction == DOWN:
                head[1] += 1
            elif self.direction == LEFT:
                head[0] -= 1
            elif self.direction == RIGHT:
                head[0] += 1
            
            # Add the new head
            self.positions.insert(0, head)
            
            # Remove the tail unless we need to grow
            if not self.grow:
                self.positions.pop()
            else:
                self.grow = False
            
            # Wrap around behavior for edges
            if head[0] < 0:
                head[0] = GRID_WIDTH - 1
            elif head[0] >= GRID_WIDTH:
                head[0] = 0
            if head[1] < 0:
                head[1] = GRID_HEIGHT - 1
            elif head[1] >= GRID_HEIGHT:
                head[1] = 0
        
        def check_collision(self):
            # Check if snake collides with itself
            head = self.positions[0]
            body = self.positions[1:]
            for segment in body:
                if segment[0] == head[0] and segment[1] == head[1]:
                    return True
            return False
        
        def grow_snake(self):
            self.grow = True

    # --- Food Class ---
    class Food:
        def __init__(self):
            # Initialize food at a random position
            self.position = self.get_random_position()
            
        def draw(self, screen):
            # Draw the food
            pygame.draw.rect(screen, RED, 
                            (self.position[0] * CELL_SIZE, self.position[1] * CELL_SIZE, 
                             CELL_SIZE, CELL_SIZE))
            
        def get_random_position(self):
            # Place food at a random position on the grid
            return [random.randint(0, GRID_WIDTH - 1), random.randint(0, GRID_HEIGHT - 1)]
        
        def reposition(self, snake_positions):
            # Reposition food, ensuring it's not on the snake
            self.position = self.get_random_position()
            while self.position in snake_positions:
                self.position = self.get_random_position()

    # Create snake and food instances
    snake = Snake()
    food = Food()

    # --- Game Loop ---
    running = True
    while running:
        # Process events
        for event in pygame.event.get():
            if event.type == pygame.QUIT:
                running = False
            
            # Handle keyboard input
            if event.type == pygame.KEYDOWN:
                if event.key == K_UP and snake.direction != DOWN:
                    snake.direction = UP
                elif event.key == K_DOWN and snake.direction != UP:
                    snake.direction = DOWN
                elif event.key == K_LEFT and snake.direction != RIGHT:
                    snake.direction = LEFT
                elif event.key == K_RIGHT and snake.direction != LEFT:
                    snake.direction = RIGHT
                elif event.key == K_SPACE and game_over:
                    # Reset the game
                    snake = Snake()
                    food = Food()
                    score = 0
                    game_over = False
        
        # Get direction from user input if available
        if not game_over:
            user_dir = get_user_direction()
            if user_dir == UP and snake.direction != DOWN:
                snake.direction = UP
            elif user_dir == DOWN and snake.direction != UP:
                snake.direction = DOWN
            elif user_dir == LEFT and snake.direction != RIGHT:
                snake.direction = LEFT
            elif user_dir == RIGHT and snake.direction != LEFT:
                snake.direction = RIGHT
        
        # Update game state if not game over
        if not game_over:
            # Update snake position
            snake.update()
            
            # Check for collision with food
            snake_head = snake.positions[0]
            food_pos = food.position
            if snake_head[0] == food_pos[0] and snake_head[1] == food_pos[1]:
                snake.grow_snake()
                food.reposition(snake.positions)
                score += 1
            
            # Check for collision with self
            if snake.check_collision():
                game_over = True
        
        # Draw everything
        screen.fill(BG_COLOR)
        
        # Draw snake and food
        snake.draw(screen)
        food.draw(screen)
        
        # Display score
        render_text(f"Score: {score}", SMALL_FONT_SIZE, TEXT_COLOR, 
                    (SCORE_POS[0] + 50, SCORE_POS[1] + 10))
        
        # Display game over message
        if game_over:
            render_text(GAME_OVER_TEXT, LARGE_FONT_SIZE, GAME_OVER_COLOR, 
                       (SCREEN_WIDTH // 2, SCREEN_HEIGHT // 2 - 50))
            render_text(f"Final Score: {score}", MEDIUM_FONT_SIZE, TEXT_COLOR, 
                       (SCREEN_WIDTH // 2, SCREEN_HEIGHT // 2))
            render_text(RESTART_TEXT, SMALL_FONT_SIZE, TEXT_COLOR, 
                       (SCREEN_WIDTH // 2, SCREEN_HEIGHT // 2 + 50))
        
        # Update display
        pygame.display.flip()
        
        # Maintain game speed
        clock.tick(FPS)

    # Clean up
    pygame.quit()
    sys.exit()
>>>>>>> 8c045c4d
<|MERGE_RESOLUTION|>--- conflicted
+++ resolved
@@ -1,4 +1,3 @@
-<<<<<<< HEAD
 """
 student_driven_snake.py - The primary game implementation that students will modify.
 
@@ -1386,7 +1385,6 @@
     # Clean up
     pygame.quit()
     sys.exit()
-=======
 """
 student_driven_snake.py - The primary game implementation that students will modify.
 
@@ -2799,5 +2797,4 @@
 
     # Clean up
     pygame.quit()
-    sys.exit()
->>>>>>> 8c045c4d
+    sys.exit()